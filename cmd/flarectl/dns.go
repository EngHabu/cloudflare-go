package main

import (
	"context"
	"fmt"
	"os"
	"strconv"
	"strings"

	"github.com/cloudflare/cloudflare-go"
	"github.com/urfave/cli/v2"
)

func formatDNSRecord(record cloudflare.DNSRecord) []string {
	return []string{
		record.ID,
		record.Name,
		record.Type,
		record.Content,
		strconv.FormatInt(int64(record.TTL), 10),
		strconv.FormatBool(record.Proxiable),
		strconv.FormatBool(*record.Proxied),
		strconv.FormatBool(record.Locked),
	}
}

func dnsCreate(c *cli.Context) error {
	if err := checkFlags(c, "zone", "name", "type", "content"); err != nil {
		return err
	}
	zone := c.String("zone")
	name := c.String("name")
	rtype := c.String("type")
	content := c.String("content")
	ttl := c.Int("ttl")
	proxy := c.Bool("proxy")

	zoneID, err := api.ZoneIDByName(zone)
	if err != nil {
		fmt.Println(err)
		return err
	}

	record := cloudflare.DNSRecord{
		Name:    name,
		Type:    strings.ToUpper(rtype),
		Content: content,
		TTL:     ttl,
		Proxied: &proxy,
	}
	resp, err := api.CreateDNSRecord(context.TODO(), zoneID, record)
	if err != nil {
		fmt.Fprintln(os.Stderr, "Error creating DNS record: ", err)
		return err
	}

	output := [][]string{
		formatDNSRecord(resp.Result),
	}

	writeTable(c, output, "ID", "Name", "Type", "Content", "TTL", "Proxiable", "Proxy", "Locked")

	return nil
}

func dnsCreateOrUpdate(c *cli.Context) error {
	if err := checkFlags(c, "zone", "name", "type", "content"); err != nil {
		fmt.Println(err)
		return err
	}
	zone := c.String("zone")
	name := c.String("name")
	rtype := strings.ToUpper(c.String("type"))
	content := c.String("content")
	ttl := c.Int("ttl")
	proxy := c.Bool("proxy")

	zoneID, err := api.ZoneIDByName(zone)
	if err != nil {
		fmt.Fprintln(os.Stderr, "Error updating DNS record: ", err)
		return err
	}

	// Look for an existing record
	rr := cloudflare.DNSRecord{
		Name: name + "." + zone,
	}
	records, err := api.DNSRecords(context.TODO(), zoneID, rr)
	if err != nil {
		fmt.Fprintln(os.Stderr, "Error fetching DNS records: ", err)
		return err
	}

	var resp *cloudflare.DNSRecordResponse
	if len(records) > 0 {
		// Record exists - find the ID and update it.
		// This is imprecise without knowing the original content; if a label
		// has multiple RRs we'll just update the first one.
		for _, r := range records {
			if r.Type == rtype {
				rr.ID = r.ID
				rr.Type = r.Type
				rr.Content = content
				rr.TTL = ttl
<<<<<<< HEAD
				rr.Proxied = &proxy
				err := api.UpdateDNSRecord(zoneID, r.ID, rr)
=======
				rr.Proxied = proxy
				err := api.UpdateDNSRecord(context.TODO(), zoneID, r.ID, rr)
>>>>>>> 2d3f6cdc
				if err != nil {
					fmt.Println("Error updating DNS record:", err)
					return err
				}
				resp = &cloudflare.DNSRecordResponse{
					Result: rr,
				}
			}
		}
	} else {
		// Record doesn't exist - create it
		rr.Type = rtype
		rr.Content = content
		rr.TTL = ttl
		rr.Proxied = &proxy
		// TODO: Print the response.
		resp, err = api.CreateDNSRecord(context.TODO(), zoneID, rr)
		if err != nil {
			fmt.Println("Error creating DNS record:", err)
			return err
		}

	}

	output := [][]string{
		formatDNSRecord(resp.Result),
	}

	writeTable(c, output, "ID", "Name", "Type", "Content", "TTL", "Proxiable", "Proxy", "Locked")

	return nil
}

func dnsUpdate(c *cli.Context) error {
	if err := checkFlags(c, "zone", "id"); err != nil {
		fmt.Println(err)
		return err
	}
	zone := c.String("zone")
	recordID := c.String("id")
	name := c.String("name")
	rtype := c.String("type")
	content := c.String("content")
	ttl := c.Int("ttl")
	proxy := c.Bool("proxy")

	zoneID, err := api.ZoneIDByName(zone)
	if err != nil {
		fmt.Println(err)
		return err
	}

	record := cloudflare.DNSRecord{
		ID:      recordID,
		Name:    name,
		Type:    strings.ToUpper(rtype),
		Content: content,
		TTL:     ttl,
		Proxied: &proxy,
	}
	err = api.UpdateDNSRecord(context.TODO(), zoneID, recordID, record)
	if err != nil {
		fmt.Fprintln(os.Stderr, "Error updating DNS record: ", err)
		return err
	}

	return nil
}

func dnsDelete(c *cli.Context) error {
	if err := checkFlags(c, "zone", "id"); err != nil {
		fmt.Println(err)
		return err
	}
	zone := c.String("zone")
	recordID := c.String("id")

	zoneID, err := api.ZoneIDByName(zone)
	if err != nil {
		fmt.Println(err)
		return err
	}

	err = api.DeleteDNSRecord(context.TODO(), zoneID, recordID)
	if err != nil {
		fmt.Fprintln(os.Stderr, "Error deleting DNS record: ", err)
		return err
	}

	return nil
}<|MERGE_RESOLUTION|>--- conflicted
+++ resolved
@@ -102,13 +102,9 @@
 				rr.Type = r.Type
 				rr.Content = content
 				rr.TTL = ttl
-<<<<<<< HEAD
 				rr.Proxied = &proxy
-				err := api.UpdateDNSRecord(zoneID, r.ID, rr)
-=======
-				rr.Proxied = proxy
-				err := api.UpdateDNSRecord(context.TODO(), zoneID, r.ID, rr)
->>>>>>> 2d3f6cdc
+				
+        err := api.UpdateDNSRecord(context.TODO(), zoneID, r.ID, rr)
 				if err != nil {
 					fmt.Println("Error updating DNS record:", err)
 					return err
