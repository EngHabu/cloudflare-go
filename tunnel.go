package cloudflare

import (
	"context"
	"encoding/json"
	"fmt"
	"net/http"
	"time"

	"errors"
)

// ErrMissingTunnelID is for when a required tunnel ID is missing from the
// parameters.
var ErrMissingTunnelID = errors.New("required missing tunnel ID")

// Tunnel is the struct definition of a tunnel.
type Tunnel struct {
	ID             string             `json:"id,omitempty"`
	Name           string             `json:"name,omitempty"`
	Secret         string             `json:"tunnel_secret,omitempty"`
	CreatedAt      *time.Time         `json:"created_at,omitempty"`
	DeletedAt      *time.Time         `json:"deleted_at,omitempty"`
	Connections    []TunnelConnection `json:"connections,omitempty"`
	ConnsActiveAt  *time.Time         `json:"conns_active_at,omitempty"`
	ConnInactiveAt *time.Time         `json:"conns_inactive_at,omitempty"`
}

// Connection is the struct definition of a connection.
type Connection struct {
	ID          string             `json:"id,omitempty"`
	Features    []string           `json:"features,omitempty"`
	Version     string             `json:"version,omitempty"`
	Arch        string             `json:"arch,omitempty"`
	Connections []TunnelConnection `json:"conns,omitempty"`
	RunAt       *time.Time         `json:"run_at,omitempty"`
}

// TunnelConnection represents the connections associated with a tunnel.
type TunnelConnection struct {
	ColoName           string `json:"colo_name"`
	ID                 string `json:"id"`
	IsPendingReconnect bool   `json:"is_pending_reconnect"`
	ClientID           string `json:"client_id"`
	ClientVersion      string `json:"client_version"`
	OpenedAt           string `json:"opened_at"`
	OriginIP           string `json:"origin_ip"`
}

// TunnelsDetailResponse is used for representing the API response payload for
// multiple tunnels.
type TunnelsDetailResponse struct {
	Result []Tunnel `json:"result"`
	Response
}

// TunnelDetailResponse is used for representing the API response payload for
// a single tunnel.
type TunnelDetailResponse struct {
	Result Tunnel `json:"result"`
	Response
}

// TunnelConnectionResponse is used for representing the API response payload for
// connections of a single tunnel.
type TunnelConnectionResponse struct {
	Result []Connection `json:"result"`
	Response
}

// TunnelConfigurationStringifiedConfigResult is the raw result from the API with
// the `Config` value as a string. You probably don't want to use this anywhere
// other than in the HTTP response unmarshaling. Use `TunnelConfigurationResult`
// for the correct types.
type TunnelConfigurationStringifiedConfigResult struct {
	TunnelID string `json:"tunnel_id,omitempty"`
	Config   string `json:"config,omitempty"`
	Version  int    `json:"version,omitempty"`
}

type TunnelConfigurationStringifiedConfigResponse struct {
	Result TunnelConfigurationStringifiedConfigResult `json:"result"`
	Response
}

type TunnelConfigurationResult struct {
	TunnelID string              `json:"tunnel_id,omitempty"`
	Config   TunnelConfiguration `json:"config,omitempty"`
	Version  int                 `json:"version,omitempty"`
}

// TunnelConfigurationResponse is used for representing the API response payload
// for a single tunnel.
type TunnelConfigurationResponse struct {
	Result TunnelConfigurationResult `json:"result"`
	Response
}

// TunnelTokenResponse is  the API response for a tunnel token.
type TunnelTokenResponse struct {
	Result string `json:"result"`
	Response
}

type TunnelCreateParams struct {
	Name   string `json:"name,omitempty"`
	Secret string `json:"tunnel_secret,omitempty"`
}

type TunnelUpdateParams struct {
	Name   string `json:"name,omitempty"`
	Secret string `json:"tunnel_secret,omitempty"`
}

type UnvalidatedIngressRule struct {
	Hostname string `json:"hostname,omitempty"`
	Path     string `json:"path,omitempty"`
	Service  string `json:"service,omitempty"`
}

// OriginRequestConfig is a set of optional fields that users may set to
// customize how cloudflared sends requests to origin services. It is used to set
// up general config that apply to all rules, and also, specific per-rule
// config.
type OriginRequestConfig struct {
	// HTTP proxy timeout for establishing a new connection
	ConnectTimeout *time.Duration `json:"connectTimeout,omitempty"`
	// HTTP proxy timeout for completing a TLS handshake
	TLSTimeout *time.Duration `json:"tlsTimeout,omitempty"`
	// HTTP proxy TCP keepalive duration
	TCPKeepAlive *time.Duration `json:"tcpKeepAlive,omitempty"`
	// HTTP proxy should disable "happy eyeballs" for IPv4/v6 fallback
	NoHappyEyeballs *bool `json:"noHappyEyeballs,omitempty"`
	// HTTP proxy maximum keepalive connection pool size
	KeepAliveConnections *int `json:"keepAliveConnections,omitempty"`
	// HTTP proxy timeout for closing an idle connection
	KeepAliveTimeout *time.Duration `json:"keepAliveTimeout,omitempty"`
	// Sets the HTTP Host header for the local webserver.
	HTTPHostHeader *string `json:"httpHostHeader,omitempty"`
	// Hostname on the origin server certificate.
	OriginServerName *string `json:"originServerName,omitempty"`
	// Path to the CA for the certificate of your origin.
	// This option should be used only if your certificate is not signed by Cloudflare.
	CAPool *string `json:"caPool,omitempty"`
	// Disables TLS verification of the certificate presented by your origin.
	// Will allow any certificate from the origin to be accepted.
	// Note: The connection from your machine to Cloudflare's Edge is still encrypted.
	NoTLSVerify *bool `json:"noTLSVerify,omitempty"`
	// Disables chunked transfer encoding.
	// Useful if you are running a WSGI server.
	DisableChunkedEncoding *bool `json:"disableChunkedEncoding,omitempty"`
	// Runs as jump host
	BastionMode *bool `json:"bastionMode,omitempty"`
	// Listen address for the proxy.
	ProxyAddress *string `json:"proxyAddress,omitempty"`
	// Listen port for the proxy.
	ProxyPort *uint `json:"proxyPort,omitempty"`
	// Valid options are 'socks' or empty.
	ProxyType *string `json:"proxyType,omitempty"`
	// IP rules for the proxy service
	IPRules []IngressIPRule `json:"ipRules,omitempty"`
}

type IngressIPRule struct {
	Prefix *string `json:"prefix,omitempty"`
	Ports  []int   `json:"ports,omitempty"`
	Allow  bool    `json:"allow,omitempty"`
}

type TunnelConfiguration struct {
	Ingress       []UnvalidatedIngressRule `json:"ingress,omitempty"`
	WarpRouting   *WarpRoutingConfig       `json:"warp-routing,omitempty"`
	OriginRequest OriginRequestConfig      `json:"originRequest,omitempty"`
}

type WarpRoutingConfig struct {
	Enabled bool `json:"enabled,omitempty"`
}

type TunnelConfigurationParams struct {
<<<<<<< HEAD
	AccountID string              `json:"-"`
	TunnelID  string              `json:"-"`
	Config    TunnelConfiguration `json:"config,omitempty"`
}

type GetTunnelConfigurationParams struct {
	AccountID string `json:"-"`
	TunnelID  string `json:"-"`
}

type TunnelConnectionParams struct {
	AccountID string
	ID        string
}

type TunnelDeleteParams struct {
	AccountID string
	ID        string
}

type TunnelCleanupParams struct {
	AccountID string
	ID        string
}

type TunnelTokenParams struct {
	AccountID string
	ID        string
=======
	TunnelID string              `json:"-"`
	Config   TunnelConfiguration `json:"config,omitempty"`
>>>>>>> 1fc66a06
}

type TunnelListParams struct {
	AccountID string     `url:"-"`
	Name      string     `url:"name,omitempty"`
	UUID      string     `url:"uuid,omitempty"` // the tunnel ID
	IsDeleted *bool      `url:"is_deleted,omitempty"`
	ExistedAt *time.Time `url:"existed_at,omitempty"`
}

// Tunnels lists all tunnels.
//
// API reference: https://api.cloudflare.com/#cloudflare-tunnel-list-cloudflare-tunnels
func (api *API) Tunnels(ctx context.Context, rc *ResourceContainer, params TunnelListParams) ([]Tunnel, error) {
	if rc.Identifier == "" {
		return []Tunnel{}, ErrMissingAccountID
	}

	uri := buildURI(fmt.Sprintf("/accounts/%s/cfd_tunnel", rc.Identifier), params)

	res, err := api.makeRequestContext(ctx, http.MethodGet, uri, nil)
	if err != nil {
		return []Tunnel{}, err
	}

	var argoDetailsResponse TunnelsDetailResponse
	err = json.Unmarshal(res, &argoDetailsResponse)
	if err != nil {
		return []Tunnel{}, fmt.Errorf("%s: %w", errUnmarshalError, err)
	}
	return argoDetailsResponse.Result, nil
}

// Tunnel returns a single Argo tunnel.
//
// API reference: https://api.cloudflare.com/#cloudflare-tunnel-get-cloudflare-tunnel
func (api *API) Tunnel(ctx context.Context, rc *ResourceContainer, tunnelID string) (Tunnel, error) {
	if rc.Identifier == "" {
		return Tunnel{}, ErrMissingAccountID
	}

	if tunnelID == "" {
		return Tunnel{}, errors.New("missing tunnel ID")
	}

	uri := fmt.Sprintf("/accounts/%s/cfd_tunnel/%s", rc.Identifier, tunnelID)

	res, err := api.makeRequestContext(ctx, http.MethodGet, uri, nil)
	if err != nil {
		return Tunnel{}, err
	}

	var argoDetailsResponse TunnelDetailResponse
	err = json.Unmarshal(res, &argoDetailsResponse)
	if err != nil {
		return Tunnel{}, fmt.Errorf("%s: %w", errUnmarshalError, err)
	}
	return argoDetailsResponse.Result, nil
}

// CreateTunnel creates a new tunnel for the account.
//
// API reference: https://api.cloudflare.com/#cloudflare-tunnel-create-cloudflare-tunnel
func (api *API) CreateTunnel(ctx context.Context, rc *ResourceContainer, params TunnelCreateParams) (Tunnel, error) {
	if rc.Identifier == "" {
		return Tunnel{}, ErrMissingAccountID
	}

	if params.Name == "" {
		return Tunnel{}, errors.New("missing tunnel name")
	}

	if params.Secret == "" {
		return Tunnel{}, errors.New("missing tunnel secret")
	}

	uri := fmt.Sprintf("/accounts/%s/cfd_tunnel", rc.Identifier)

	tunnel := Tunnel{Name: params.Name, Secret: params.Secret}

	res, err := api.makeRequestContext(ctx, http.MethodPost, uri, tunnel)
	if err != nil {
		return Tunnel{}, err
	}

	var argoDetailsResponse TunnelDetailResponse
	err = json.Unmarshal(res, &argoDetailsResponse)
	if err != nil {
		return Tunnel{}, fmt.Errorf("%s: %w", errUnmarshalError, err)
	}

	return argoDetailsResponse.Result, nil
}

// UpdateTunnel updates an existing tunnel for the account.
//
// API reference: https://api.cloudflare.com/#cloudflare-tunnel-update-cloudflare-tunnel
func (api *API) UpdateTunnel(ctx context.Context, rc *ResourceContainer, params TunnelUpdateParams) (Tunnel, error) {
	if rc.Identifier == "" {
		return Tunnel{}, ErrMissingAccountID
	}

	uri := fmt.Sprintf("/accounts/%s/cfd_tunnel", rc.Identifier)

	var tunnel Tunnel

	if params.Name != "" {
		tunnel.Name = params.Name
	}

	if params.Secret != "" {
		tunnel.Secret = params.Secret
	}

	res, err := api.makeRequestContext(ctx, http.MethodPatch, uri, tunnel)
	if err != nil {
		return Tunnel{}, err
	}

	var argoDetailsResponse TunnelDetailResponse
	err = json.Unmarshal(res, &argoDetailsResponse)
	if err != nil {
		return Tunnel{}, fmt.Errorf("%s: %w", errUnmarshalError, err)
	}

	return argoDetailsResponse.Result, nil
}

// UpdateTunnelConfiguration updates an existing tunnel for the account.
//
// API reference: https://api.cloudflare.com/#cloudflare-tunnel-configuration-properties
func (api *API) UpdateTunnelConfiguration(ctx context.Context, rc *ResourceContainer, params TunnelConfigurationParams) (TunnelConfigurationResult, error) {
	if rc.Identifier == "" {
		return TunnelConfigurationResult{}, ErrMissingAccountID
	}

	if params.TunnelID == "" {
		return TunnelConfigurationResult{}, ErrMissingTunnelID
	}

	uri := fmt.Sprintf("/accounts/%s/cfd_tunnel/%s/configurations", rc.Identifier, params.TunnelID)
	res, err := api.makeRequestContext(ctx, http.MethodPut, uri, params.Config)
	if err != nil {
		return TunnelConfigurationResult{}, err
	}

	// `config` comes back as a stringified representation of the configuration
	// so we need to double unmarshal the result. First, `config` => the string
	// struct field and if that is successful, then attempt putting it into a typed
	// struct field.

	var tunnelDetailsResponse TunnelConfigurationStringifiedConfigResponse
	err = json.Unmarshal(res, &tunnelDetailsResponse)
	if err != nil {
		return TunnelConfigurationResult{}, fmt.Errorf("%s: %w", errUnmarshalError, err)
	}

	var tunnelDetails TunnelConfigurationResult
	var tunnelConfig TunnelConfiguration

	err = json.Unmarshal([]byte(tunnelDetailsResponse.Result.Config), &tunnelConfig)
	if err != nil {
		return TunnelConfigurationResult{}, fmt.Errorf("%s: %w", errUnmarshalError, err)
	}

	tunnelDetails.Config = tunnelConfig
	tunnelDetails.TunnelID = tunnelDetailsResponse.Result.TunnelID
	tunnelDetails.Version = tunnelDetailsResponse.Result.Version

	return tunnelDetails, nil
}

// GetTunnelConfiguration updates an existing tunnel for the account.
//
// API reference: https://api.cloudflare.com/#cloudflare-tunnel-configuration-properties
func (api *API) GetTunnelConfiguration(ctx context.Context, rc *ResourceContainer, tunnelID string) (TunnelConfigurationResult, error) {
	if rc.Identifier == "" {
		return TunnelConfigurationResult{}, ErrMissingAccountID
	}

	if tunnelID == "" {
		return TunnelConfigurationResult{}, ErrMissingTunnelID
	}

	uri := fmt.Sprintf("/accounts/%s/cfd_tunnel/%s/configurations", rc.Identifier, tunnelID)
	res, err := api.makeRequestContext(ctx, http.MethodGet, uri, nil)
	if err != nil {
		return TunnelConfigurationResult{}, err
	}

	// `config` comes back as a stringified representation of the configuration
	// so we need to double unmarshal the result. First, `config` => the string
	// struct field and if that is successful, then attempt putting it into a typed
	// struct field.

	var tunnelDetailsResponse TunnelConfigurationStringifiedConfigResponse
	err = json.Unmarshal(res, &tunnelDetailsResponse)
	if err != nil {
		return TunnelConfigurationResult{}, fmt.Errorf("%s: %w", errUnmarshalError, err)
	}

	var tunnelDetails TunnelConfigurationResult
	var tunnelConfig TunnelConfiguration

	err = json.Unmarshal([]byte(tunnelDetailsResponse.Result.Config), &tunnelConfig)
	if err != nil {
		return TunnelConfigurationResult{}, fmt.Errorf("%s: %w", errUnmarshalError, err)
	}

	tunnelDetails.Config = tunnelConfig
	tunnelDetails.TunnelID = tunnelDetailsResponse.Result.TunnelID
	tunnelDetails.Version = tunnelDetailsResponse.Result.Version

	return tunnelDetails, nil
}

// TunnelConnections gets all connections on a tunnel.
//
// API reference: https://api.cloudflare.com/#cloudflare-tunnel-list-cloudflare-tunnel-connections
func (api *API) TunnelConnections(ctx context.Context, params TunnelConnectionParams) ([]Connection, error) {
	if params.AccountID == "" {
		return []Connection{}, ErrMissingAccountID
	}

	if params.ID == "" {
		return []Connection{}, ErrMissingTunnelID
	}

	uri := fmt.Sprintf("/accounts/%s/cfd_tunnel/%s/connections", params.AccountID, params.ID)

	res, err := api.makeRequestContext(ctx, http.MethodGet, uri, nil)
	if err != nil {
		return []Connection{}, err
	}

	var argoDetailsResponse TunnelConnectionResponse
	err = json.Unmarshal(res, &argoDetailsResponse)
	if err != nil {
		return []Connection{}, fmt.Errorf("%s: %w", errUnmarshalError, err)
	}
	return argoDetailsResponse.Result, nil
}

// DeleteTunnel removes a single Argo tunnel.
//
// API reference: https://api.cloudflare.com/#cloudflare-tunnel-delete-cloudflare-tunnel
func (api *API) DeleteTunnel(ctx context.Context, rc *ResourceContainer, tunnelID string) error {
	uri := fmt.Sprintf("/accounts/%s/cfd_tunnel/%s", rc.Identifier, tunnelID)

	res, err := api.makeRequestContext(ctx, http.MethodDelete, uri, nil)
	if err != nil {
		return err
	}

	var argoDetailsResponse TunnelDetailResponse
	err = json.Unmarshal(res, &argoDetailsResponse)
	if err != nil {
		return fmt.Errorf("%s: %w", errUnmarshalError, err)
	}

	return nil
}

// CleanupTunnelConnections deletes any inactive connections on a tunnel.
//
// API reference: https://api.cloudflare.com/#cloudflare-tunnel-clean-up-cloudflare-tunnel-connections
func (api *API) CleanupTunnelConnections(ctx context.Context, rc *ResourceContainer, tunnelID string) error {
	if rc.Identifier == "" {
		return ErrMissingAccountID
	}

	if tunnelID == "" {
		return errors.New("missing tunnel ID")
	}

	uri := fmt.Sprintf("/accounts/%s/cfd_tunnel/%s/connections", rc.Identifier, tunnelID)

	res, err := api.makeRequestContext(ctx, http.MethodDelete, uri, nil)
	if err != nil {
		return err
	}

	var argoDetailsResponse TunnelDetailResponse
	err = json.Unmarshal(res, &argoDetailsResponse)
	if err != nil {
		return fmt.Errorf("%s: %w", errUnmarshalError, err)
	}

	return nil
}

// TunnelToken that allows to run a tunnel.
//
// API reference: https://api.cloudflare.com/#cloudflare-tunnel-get-cloudflare-tunnel-token
func (api *API) TunnelToken(ctx context.Context, rc *ResourceContainer, tunnelID string) (string, error) {
	if rc.Identifier == "" {
		return "", ErrMissingAccountID
	}

	if tunnelID == "" {
		return "", errors.New("missing tunnel ID")
	}

	uri := fmt.Sprintf("/accounts/%s/cfd_tunnel/%s/token", rc.Identifier, tunnelID)

	res, err := api.makeRequestContext(ctx, http.MethodGet, uri, nil)
	if err != nil {
		return "", err
	}

	var tunnelTokenResponse TunnelTokenResponse
	err = json.Unmarshal(res, &tunnelTokenResponse)
	if err != nil {
		return "", fmt.Errorf("%s: %w", errUnmarshalError, err)
	}

	return tunnelTokenResponse.Result, nil
}<|MERGE_RESOLUTION|>--- conflicted
+++ resolved
@@ -178,39 +178,8 @@
 }
 
 type TunnelConfigurationParams struct {
-<<<<<<< HEAD
-	AccountID string              `json:"-"`
-	TunnelID  string              `json:"-"`
-	Config    TunnelConfiguration `json:"config,omitempty"`
-}
-
-type GetTunnelConfigurationParams struct {
-	AccountID string `json:"-"`
-	TunnelID  string `json:"-"`
-}
-
-type TunnelConnectionParams struct {
-	AccountID string
-	ID        string
-}
-
-type TunnelDeleteParams struct {
-	AccountID string
-	ID        string
-}
-
-type TunnelCleanupParams struct {
-	AccountID string
-	ID        string
-}
-
-type TunnelTokenParams struct {
-	AccountID string
-	ID        string
-=======
 	TunnelID string              `json:"-"`
 	Config   TunnelConfiguration `json:"config,omitempty"`
->>>>>>> 1fc66a06
 }
 
 type TunnelListParams struct {
